﻿/***************************************************************************

Copyright (c) Microsoft Corporation 2012-2015.

This code is licensed using the Microsoft Public License (Ms-PL).  The text of the license can be found here:

http://www.microsoft.com/resources/sharedsource/licensingbasics/publiclicense.mspx

Published at http://OpenXmlDeveloper.org
Resource Center and Documentation: http://openxmldeveloper.org/wiki/w/wiki/powertools-for-open-xml.aspx

Developer: Eric White
Blog: http://www.ericwhite.com
Twitter: @EricWhiteDev
Email: eric@ericwhite.com

***************************************************************************/

using System;
using System.Collections.Generic;
using System.Drawing;
using System.Drawing.Imaging;
using System.IO;
using System.Linq;
using System.Text;
using System.Threading.Tasks;
using System.Xml;
using System.Xml.Linq;
using DocumentFormat.OpenXml.Packaging;
using DocumentFormat.OpenXml.Validation;
using OpenXmlPowerTools;
using Xunit;

namespace OxPt
{
    public class DaTests
    {
        [Theory]
        [InlineData("DA001-TemplateDocument.docx", "DA-Data.xml", false)]
        [InlineData("DA002-TemplateDocument.docx", "DA-DataNotHighValueCust.xml", false)]
        [InlineData("DA003-Select-XPathFindsNoData.docx", "DA-Data.xml", true)]
        [InlineData("DA004-Select-XPathFindsNoDataOptional.docx", "DA-Data.xml", false)]
        [InlineData("DA005-SelectRowData-NoData.docx", "DA-Data.xml", true)]
        [InlineData("DA006-SelectTestValue-NoData.docx", "DA-Data.xml", true)]
        [InlineData("DA007-SelectRepeatingData-NoData.docx", "DA-Data.xml", true)]
        [InlineData("DA008-TableElementWithNoTable.docx", "DA-Data.xml", true)]
        [InlineData("DA009-InvalidXPath.docx", "DA-Data.xml", true)]
        [InlineData("DA010-InvalidXml.docx", "DA-Data.xml", true)]
        [InlineData("DA011-SchemaError.docx", "DA-Data.xml", true)]
        [InlineData("DA012-OtherMarkupTypes.docx", "DA-Data.xml", true)]
        [InlineData("DA013-Runs.docx", "DA-Data.xml", false)]
        [InlineData("DA014-TwoRuns-NoValuesSelected.docx", "DA-Data.xml", true)]
        [InlineData("DA015-TwoRunsXmlExceptionInFirst.docx", "DA-Data.xml", true)]
        [InlineData("DA016-TwoRunsSchemaErrorInSecond.docx", "DA-Data.xml", true)]
        [InlineData("DA017-FiveRuns.docx", "DA-Data.xml", true)]
        [InlineData("DA018-SmartQuotes.docx", "DA-Data.xml", false)]
        [InlineData("DA019-RunIsEntireParagraph.docx", "DA-Data.xml", false)]
        [InlineData("DA020-TwoRunsAndNoOtherContent.docx", "DA-Data.xml", true)]
        [InlineData("DA021-NestedRepeat.docx", "DA-DataNestedRepeat.xml", false)]
        [InlineData("DA022-InvalidXPath.docx", "DA-Data.xml", true)]
        [InlineData("DA023-RepeatWOEndRepeat.docx", "DA-Data.xml", true)]
        [InlineData("DA026-InvalidRootXmlElement.docx", "DA-Data.xml", true)]
        [InlineData("DA027-XPathErrorInPara.docx", "DA-Data.xml", true)]
        [InlineData("DA028-NoPrototypeRow.docx", "DA-Data.xml", true)]
        [InlineData("DA029-NoDataForCell.docx", "DA-Data.xml", true)]
        [InlineData("DA030-TooMuchDataForCell.docx", "DA-TooMuchDataForCell.xml", true)]
        [InlineData("DA031-CellDataInAttributes.docx", "DA-CellDataInAttributes.xml", true)]
        [InlineData("DA032-TooMuchDataForConditional.docx", "DA-TooMuchDataForConditional.xml", true)]
        [InlineData("DA033-ConditionalOnAttribute.docx", "DA-ConditionalOnAttribute.xml", false)]
        [InlineData("DA034-HeaderFooter.docx", "DA-Data.xml", false)]
        [InlineData("DA100-TemplateDocument.docx", "DA-Data.xml", false)]
        [InlineData("DA101-TemplateDocument.docx", "DA-Data.xml", true)]
        [InlineData("DA102-TemplateDocument.docx", "DA-Data.xml", true)]
        [InlineData("DA201-TemplateDocument.docx", "DA-Data.xml", false)]
        [InlineData("DA202-TemplateDocument.docx", "DA-DataNotHighValueCust.xml", false)]
        [InlineData("DA203-Select-XPathFindsNoData.docx", "DA-Data.xml", true)]
        [InlineData("DA204-Select-XPathFindsNoDataOptional.docx", "DA-Data.xml", false)]
        [InlineData("DA205-SelectRowData-NoData.docx", "DA-Data.xml", true)]
        [InlineData("DA206-SelectTestValue-NoData.docx", "DA-Data.xml", true)]
        [InlineData("DA207-SelectRepeatingData-NoData.docx", "DA-Data.xml", true)]
        [InlineData("DA209-InvalidXPath.docx", "DA-Data.xml", true)]
        [InlineData("DA210-InvalidXml.docx", "DA-Data.xml", true)]
        [InlineData("DA211-SchemaError.docx", "DA-Data.xml", true)]
        [InlineData("DA212-OtherMarkupTypes.docx", "DA-Data.xml", true)]
        [InlineData("DA213-Runs.docx", "DA-Data.xml", false)]
        [InlineData("DA214-TwoRuns-NoValuesSelected.docx", "DA-Data.xml", true)]
        [InlineData("DA215-TwoRunsXmlExceptionInFirst.docx", "DA-Data.xml", true)]
        [InlineData("DA216-TwoRunsSchemaErrorInSecond.docx", "DA-Data.xml", true)]
        [InlineData("DA217-FiveRuns.docx", "DA-Data.xml", true)]
        [InlineData("DA218-SmartQuotes.docx", "DA-Data.xml", false)]
        [InlineData("DA219-RunIsEntireParagraph.docx", "DA-Data.xml", false)]
        [InlineData("DA220-TwoRunsAndNoOtherContent.docx", "DA-Data.xml", true)]
        [InlineData("DA221-NestedRepeat.docx", "DA-DataNestedRepeat.xml", false)]
        [InlineData("DA222-InvalidXPath.docx", "DA-Data.xml", true)]
        [InlineData("DA223-RepeatWOEndRepeat.docx", "DA-Data.xml", true)]
        [InlineData("DA226-InvalidRootXmlElement.docx", "DA-Data.xml", true)]
        [InlineData("DA227-XPathErrorInPara.docx", "DA-Data.xml", true)]
        [InlineData("DA228-NoPrototypeRow.docx", "DA-Data.xml", true)]
        [InlineData("DA229-NoDataForCell.docx", "DA-Data.xml", true)]
        [InlineData("DA230-TooMuchDataForCell.docx", "DA-TooMuchDataForCell.xml", true)]
        [InlineData("DA231-CellDataInAttributes.docx", "DA-CellDataInAttributes.xml", true)]
        [InlineData("DA232-TooMuchDataForConditional.docx", "DA-TooMuchDataForConditional.xml", true)]
        [InlineData("DA233-ConditionalOnAttribute.docx", "DA-ConditionalOnAttribute.xml", false)]
        [InlineData("DA234-HeaderFooter.docx", "DA-Data.xml", false)]
<<<<<<< HEAD

        [InlineData("DA250-ConditionalWithRichXPath.docx", "DA250-Address.xml", false)]
=======
        [InlineData("DA251-EnhancedTables.docx", "DA-Data.xml", false)]
>>>>>>> 183a6f42
        
        public void DA101(string name, string data, bool err)
        {
            FileInfo templateDocx = new FileInfo(Path.Combine(TestUtil.SourceDir.FullName, name));
            FileInfo dataFile = new FileInfo(Path.Combine(TestUtil.SourceDir.FullName, data));

            WmlDocument wmlTemplate = new WmlDocument(templateDocx.FullName);
            XElement xmldata = XElement.Load(dataFile.FullName);

            bool returnedTemplateError;
            WmlDocument afterAssembling = DocumentAssembler.AssembleDocument(wmlTemplate, xmldata, out returnedTemplateError);
            var assembledDocx = new FileInfo(Path.Combine(TestUtil.TempDir.FullName, templateDocx.Name.Replace(".docx", "-processed-by-DocumentAssembler.docx")));
            afterAssembling.SaveAs(assembledDocx.FullName);

            using (MemoryStream ms = new MemoryStream())
            {
                ms.Write(afterAssembling.DocumentByteArray, 0, afterAssembling.DocumentByteArray.Length);
                using (WordprocessingDocument wDoc = WordprocessingDocument.Open(ms, true))
                {
                    OpenXmlValidator v = new OpenXmlValidator();
                    var valErrors = v.Validate(wDoc).Where(ve => !s_ExpectedErrors.Contains(ve.Description));

#if true
                    StringBuilder sb = new StringBuilder();
                    foreach (var item in valErrors.Select(r => r.Description).OrderBy(t => t).Distinct())
	                {
		                sb.Append(item).Append(Environment.NewLine);
	                }
                    string z = sb.ToString();
                    Console.WriteLine(z);
#endif

                    Assert.Equal(0, valErrors.Count());
                }
            }

            Assert.Equal(err, returnedTemplateError);
        }

        [Theory]
        [InlineData("DA024-TrackedRevisions.docx", "DA-Data.xml", true)]
        public void DA102_Throws(string name, string data, bool err)
        {
            FileInfo templateDocx = new FileInfo(Path.Combine(TestUtil.SourceDir.FullName, name));
            FileInfo dataFile = new FileInfo(Path.Combine(TestUtil.SourceDir.FullName, data));

            WmlDocument wmlTemplate = new WmlDocument(templateDocx.FullName);
            XElement xmldata = XElement.Load(dataFile.FullName);

            bool returnedTemplateError;
            WmlDocument afterAssembling;
            Assert.Throws<OpenXmlPowerToolsException>(() =>
                {
                    afterAssembling = DocumentAssembler.AssembleDocument(wmlTemplate, xmldata, out returnedTemplateError);
                });
        }

        [Theory]
        [InlineData("DA025-TemplateDocument.docx", "DA-Data.xml", false)]
        public void DA103_UseXmlDocument(string name, string data, bool err)
        {
            FileInfo templateDocx = new FileInfo(Path.Combine(TestUtil.SourceDir.FullName, name));
            FileInfo dataFile = new FileInfo(Path.Combine(TestUtil.SourceDir.FullName, data));

            WmlDocument wmlTemplate = new WmlDocument(templateDocx.FullName);
            XmlDocument xmldata = new XmlDocument();
            xmldata.Load(dataFile.FullName);

            bool returnedTemplateError;
            WmlDocument afterAssembling = DocumentAssembler.AssembleDocument(wmlTemplate, xmldata, out returnedTemplateError);
            var assembledDocx = new FileInfo(Path.Combine(TestUtil.TempDir.FullName, templateDocx.Name.Replace(".docx", "-processed-by-DocumentAssembler.docx")));
            afterAssembling.SaveAs(assembledDocx.FullName);

            using (MemoryStream ms = new MemoryStream())
            {
                ms.Write(afterAssembling.DocumentByteArray, 0, afterAssembling.DocumentByteArray.Length);
                using (WordprocessingDocument wDoc = WordprocessingDocument.Open(ms, true))
                {
                    OpenXmlValidator v = new OpenXmlValidator();
                    var valErrors = v.Validate(wDoc).Where(ve => !s_ExpectedErrors.Contains(ve.Description));
                    Assert.Equal(0, valErrors.Count());
                }
            }

            Assert.Equal(err, returnedTemplateError);
        }

        private static List<string> s_ExpectedErrors = new List<string>()
        {
            "The 'http://schemas.openxmlformats.org/wordprocessingml/2006/main:evenHBand' attribute is not declared.",
            "The 'http://schemas.openxmlformats.org/wordprocessingml/2006/main:evenVBand' attribute is not declared.",
            "The 'http://schemas.openxmlformats.org/wordprocessingml/2006/main:firstColumn' attribute is not declared.",
            "The 'http://schemas.openxmlformats.org/wordprocessingml/2006/main:firstRow' attribute is not declared.",
            "The 'http://schemas.openxmlformats.org/wordprocessingml/2006/main:firstRowFirstColumn' attribute is not declared.",
            "The 'http://schemas.openxmlformats.org/wordprocessingml/2006/main:firstRowLastColumn' attribute is not declared.",
            "The 'http://schemas.openxmlformats.org/wordprocessingml/2006/main:lastColumn' attribute is not declared.",
            "The 'http://schemas.openxmlformats.org/wordprocessingml/2006/main:lastRow' attribute is not declared.",
            "The 'http://schemas.openxmlformats.org/wordprocessingml/2006/main:lastRowFirstColumn' attribute is not declared.",
            "The 'http://schemas.openxmlformats.org/wordprocessingml/2006/main:lastRowLastColumn' attribute is not declared.",
            "The 'http://schemas.openxmlformats.org/wordprocessingml/2006/main:noHBand' attribute is not declared.",
            "The 'http://schemas.openxmlformats.org/wordprocessingml/2006/main:noVBand' attribute is not declared.",
            "The 'http://schemas.openxmlformats.org/wordprocessingml/2006/main:oddHBand' attribute is not declared.",
            "The 'http://schemas.openxmlformats.org/wordprocessingml/2006/main:oddVBand' attribute is not declared.",
        };
    }
}<|MERGE_RESOLUTION|>--- conflicted
+++ resolved
@@ -102,12 +102,8 @@
         [InlineData("DA232-TooMuchDataForConditional.docx", "DA-TooMuchDataForConditional.xml", true)]
         [InlineData("DA233-ConditionalOnAttribute.docx", "DA-ConditionalOnAttribute.xml", false)]
         [InlineData("DA234-HeaderFooter.docx", "DA-Data.xml", false)]
-<<<<<<< HEAD
-
         [InlineData("DA250-ConditionalWithRichXPath.docx", "DA250-Address.xml", false)]
-=======
         [InlineData("DA251-EnhancedTables.docx", "DA-Data.xml", false)]
->>>>>>> 183a6f42
         
         public void DA101(string name, string data, bool err)
         {
